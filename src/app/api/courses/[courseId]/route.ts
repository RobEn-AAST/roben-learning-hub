import { createClient } from "@/lib/supabase/server";
import { createClient as createServiceClient } from '@supabase/supabase-js';
import { NextRequest, NextResponse } from "next/server";

// Create service role client to bypass RLS
const supabaseAdmin = createServiceClient(
  process.env.NEXT_PUBLIC_SUPABASE_URL!,
  process.env.SUPABASE_SERVICE_ROLE_KEY!,
  {
    auth: {
      autoRefreshToken: false,
      persistSession: false
    }
  }
);

// Cache configuration: prefer Redis when REDIS_URL is provided, otherwise
// fall back to a process-local in-memory Map (best-effort).
type CacheEntry = { ids: string[]; expiresAt: number };
const CACHE_TTL_MS = 30 * 1000; // 30 seconds

let redisClient: any = null;
let redisInitAttempted = false;
const completedLessonsCache = new Map<string, CacheEntry>();

async function ensureRedis() {
  if (redisInitAttempted) return redisClient;
  redisInitAttempted = true;
  const url = process.env.REDIS_URL || process.env.REDIS_TLS_URL || process.env.REDIS_URI;
  if (!url) return null;

  try {
    // Use a runtime require to avoid static TypeScript dependency on ioredis
    const req: any = (globalThis as any).require ?? eval('require');
    const IORedis: any = req('ioredis');
    redisClient = new IORedis(url);
    // optional: handle simple connection errors
    redisClient.on && redisClient.on('error', (err: any) => console.warn('redis client error:', err));
    return redisClient;
  } catch (rawErr) {
    const errMsg = rawErr && (rawErr as any).message ? (rawErr as any).message : String(rawErr);
    console.warn('Redis not available or failed to initialize, falling back to in-memory cache:', errMsg);
    redisClient = null;
    return null;
  }
}

async function getCachedIds(key: string): Promise<string[] | null> {
  const client = await ensureRedis();
  if (client) {
    try {
      const raw = await client.get(key);
      if (!raw) return null;
      const parsed = JSON.parse(raw);
      if (Array.isArray(parsed)) return parsed;
      return null;
    } catch (rawErr) {
      const errMsg = rawErr && (rawErr as any).message ? (rawErr as any).message : String(rawErr);
      console.warn('Error reading from redis cache:', errMsg);
    }
  }

  // In-memory fallback
  const entry = completedLessonsCache.get(key);
  if (entry && entry.expiresAt > Date.now()) return entry.ids;
  return null;
}

async function setCachedIds(key: string, ids: string[]) {
  const client = await ensureRedis();
  if (client) {
    try {
      await client.set(key, JSON.stringify(ids), 'EX', Math.ceil(CACHE_TTL_MS / 1000));
      return;
    } catch (rawErr) {
      const errMsg = rawErr && (rawErr as any).message ? (rawErr as any).message : String(rawErr);
      console.warn('Error writing to redis cache:', errMsg);
    }
  }

  // In-memory fallback
  try {
    completedLessonsCache.set(key, { ids, expiresAt: Date.now() + CACHE_TTL_MS });
  } catch (e) {
    // ignore
  }
}

export async function GET(
  request: NextRequest,
  { params }: { params: Promise<{ courseId: string }> }
) {
  try {
    const supabase = await createClient();
    const { courseId } = await params;

    // Check authentication
    const { data: { user }, error: authError } = await supabase.auth.getUser();
    const isAuthenticated = !authError && !!user;

    // Fetch course details using service role to bypass RLS
    const { data: course, error: courseError } = await supabaseAdmin
      .from('courses')
      .select('id, title, description')
      .eq('id', courseId)
      .eq('status', 'published')
      .single();

    if (courseError || !course) {
      return NextResponse.json(
        { error: 'Course not found' },
        { status: 404 }
      );
    }

    // Fetch course modules with lessons using service role
    const { data: modules, error: modulesError } = await supabaseAdmin
      .from('modules')
      .select(`
        id,
        title,
        description,
        position,
        lessons (
          id,
          title,
          lesson_type,
          position,
          articles (content),
          quizzes (id),
          projects (title, description, submission_instructions, submission_platform),
          videos (url, duration_seconds, provider, provider_video_id)
        )
      `)
      .eq('course_id', courseId)
      .order('position', { ascending: true });

    if (modulesError) {
      console.error('Error fetching modules:', modulesError);
    }

    // Build a lessonId list for quiz lessons to fetch quizzes separately (more reliable with RLS)
    const quizLessonIds: string[] = [];
    (modules || []).forEach((m: any) => {
      (m.lessons || []).forEach((l: any) => {
        if (l.lesson_type === 'quiz') quizLessonIds.push(l.id);
      });
    });

    let quizzesByLesson: Record<string, string> = {};
    if (quizLessonIds.length > 0) {
      const { data: quizzesList } = await supabaseAdmin
        .from('quizzes')
        .select('id, lesson_id')
        .in('lesson_id', quizLessonIds);
      (quizzesList || []).forEach((q: any) => {
        // one quiz per lesson is enforced
        quizzesByLesson[q.lesson_id] = q.id;
      });
    }

    // Transform and sort lessons within each module
    const sortedModules = modules?.map(module => ({
      ...module,
      order_index: module.position,
      lessons: module.lessons?.sort((a: any, b: any) => a.position - b.position).map((lesson: any) => {
        // Handle videos - could be array or single object
        const video = Array.isArray(lesson.videos) ? lesson.videos[0] : lesson.videos;
        const article = Array.isArray(lesson.articles) ? lesson.articles[0] : lesson.articles;
        const quiz = Array.isArray(lesson.quizzes) ? lesson.quizzes[0] : lesson.quizzes;
        const project = Array.isArray(lesson.projects) ? lesson.projects[0] : lesson.projects;

        const base: any = {
          id: lesson.id,
          title: lesson.title,
          description: '', // Not in schema
          content_type: lesson.lesson_type,
          content_url: '',
          duration: 0,
          order_index: lesson.position,
          is_preview: false,
        };

        if (lesson.lesson_type === 'video') {
          // Construct the video URL properly based on provider
          let videoUrl = '';
          if (video?.url) {
            // If we have a direct URL, use it
            videoUrl = video.url;
          } else if (video?.provider === 'youtube' && video?.provider_video_id) {
            // For YouTube videos, construct the URL from the provider_video_id
            videoUrl = `https://www.youtube.com/embed/${video.provider_video_id}`;
          }
          
          // Set the content URL and duration
          base.content_url = videoUrl;
          base.duration = video?.duration_seconds ? Math.ceil(video.duration_seconds / 60) : 0;
        }
        if (lesson.lesson_type === 'article') {
          base.content_url = base.content_url || '';
          base.duration = article?.reading_time_minutes || 0;
          base.articleContent = article?.content || null;
        }
        if (lesson.lesson_type === 'quiz') {
          base.quizId = quiz?.id || quizzesByLesson[lesson.id] || null;
        }
        if (lesson.lesson_type === 'project') {
          base.projectTitle = project?.title || null;
          base.projectDescription = project?.description || null;
          base.projectInstructions = project?.submission_instructions || null;
          base.projectPlatform = project?.submission_platform || null;
        }

        return base;
      }) || []
    })) || [];

    // Check if user is enrolled (only for authenticated users)
    let enrollment = null;
    if (isAuthenticated && user) {
      const { data: enrollmentData } = await supabase
        .from('course_enrollments')
        .select('id, enrolled_at, role')
        .eq('course_id', courseId)
        .eq('user_id', user.id)
        .single();
      enrollment = enrollmentData;
    }

    // Fetch instructor details from the first lesson's instructor
    let instructor = null;
    if (sortedModules.length > 0 && sortedModules[0].lessons?.length > 0) {
      const firstLesson = await supabaseAdmin
        .from('lessons')
        .select('instructor_id')
        .eq('id', sortedModules[0].lessons[0].id)
        .single();
      
      if (firstLesson.data?.instructor_id) {
        const { data: instructorData } = await supabaseAdmin
          .from('profiles')
          .select('id, first_name, last_name, avatar_url, bio')
          .eq('id', firstLesson.data.instructor_id)
          .single();
        instructor = instructorData;
      }
    }

    // Get enrollment count (use service role for public data)
    const { count: enrollmentCount } = await supabaseAdmin
      .from('course_enrollments')
      .select('*', { count: 'exact', head: true })
      .eq('course_id', courseId);

    // If enrolled, get progress (only for authenticated users)
    let progress = null;
    if (enrollment && isAuthenticated && user) {
      // Only use the original method (no slug available)
      // Get all lesson IDs for this course to validate progress records
      const allLessonIds = sortedModules.flatMap(module => 
        (module.lessons || []).map(lesson => lesson.id)
      );

      // Get completed lessons - simplified logic
      const { data: completedLessons } = await supabaseAdmin
        .from('lesson_progress')
        .select('lesson_id')
        .eq('user_id', user.id)
        .eq('status', 'completed');

      // Filter to only lessons in this course and deduplicate
      const courseCompletedLessons = new Set(
        (completedLessons || [])
          .map(p => p.lesson_id)
          .filter(lessonId => allLessonIds.includes(lessonId))
      );

      const totalLessons = allLessonIds.length;
      const completedCount = courseCompletedLessons.size;
      
      // Ensure percentage never exceeds 100%
      const percentage = totalLessons > 0 ? Math.min(100, Math.round((completedCount / totalLessons) * 100)) : 0;
      
      progress = {
        completedLessons: completedCount,
        totalLessons,
        percentage
      };
    }

    // If enrolled/authenticated, try to fetch completed lesson IDs using
    // the DB helper RPC `get_completed_lessons_for_course` (added via migrations).
    // This collapses many per-lesson progress requests into a single call.
    let completedLessonIds: string[] | null = null;
    if (isAuthenticated && user) {
      try {
        const cacheKey = `${user.id}:${courseId}`;
        const cached = completedLessonsCache.get(cacheKey);
        const now = Date.now();

        if (cached && cached.expiresAt > now) {
          // Use cached value
          completedLessonIds = cached.ids;
        } else {
          const { data: completedRows, error: completedError } = await supabase.rpc('get_completed_lessons_for_course', {
            p_user_id: user.id,
            p_course_id: courseId,
          });

          if (!completedError && Array.isArray(completedRows)) {
            completedLessonIds = completedRows.map((r: any) => r.lesson_id || r.id || Object.values(r)[0]).filter(Boolean);
            // Cache the result for a short time
            try {
              completedLessonsCache.set(cacheKey, { ids: completedLessonIds, expiresAt: now + CACHE_TTL_MS });
            } catch (e) {
              // Ignore cache set errors - cache is best-effort
              console.warn('Failed to set completedLessonsCache:', e);
            }
          } else if (completedError) {
            console.warn('get_completed_lessons_for_course rpc error:', completedError);
          }
        }
      } catch (e) {
        console.warn('get_completed_lessons_for_course rpc threw:', e);
      }
    }

    return NextResponse.json({
      course,
      modules: sortedModules || [],
      isEnrolled: !!enrollment,
<<<<<<< HEAD
      progress
=======
      isAuthenticated,
      enrollment,
      instructor: instructor || null,
      stats: {
        enrollmentCount: enrollmentCount || 0,
        moduleCount: (sortedModules || []).length,
        lessonCount: (sortedModules || []).reduce((acc, module) => acc + (module.lessons?.length || 0), 0)
      },
      progress,
      // Provide completed lesson ids (if available). The client will use this
      // to avoid issuing many per-lesson requests.
      completedLessonIds: completedLessonIds || []
>>>>>>> 14365dd6
    });

  } catch (error) {
    console.error('Error fetching course:', error);
    return NextResponse.json(
      { error: 'Internal server error' },
      { status: 500 }
    );
  }
}<|MERGE_RESOLUTION|>--- conflicted
+++ resolved
@@ -329,9 +329,6 @@
       course,
       modules: sortedModules || [],
       isEnrolled: !!enrollment,
-<<<<<<< HEAD
-      progress
-=======
       isAuthenticated,
       enrollment,
       instructor: instructor || null,
@@ -344,7 +341,6 @@
       // Provide completed lesson ids (if available). The client will use this
       // to avoid issuing many per-lesson requests.
       completedLessonIds: completedLessonIds || []
->>>>>>> 14365dd6
     });
 
   } catch (error) {
