--- conflicted
+++ resolved
@@ -1321,17 +1321,6 @@
         return;
       }
 
-<<<<<<< HEAD
-      setCourseData(data);
-      
-      // Load completed lessons
-      if (data.modules.length > 0) {
-        const completedLessonsSet = await fetchCompletedLessons(data.modules);
-        // Ensure correct type for Set<string>
-    const completedLessonsTyped: Set<string> = new Set<string>(Array.from(completedLessonsSet) as string[]);
-        // Set first incomplete lesson or first lesson using the actual completed lessons
-        const firstIncompleteLesson = findFirstIncompleteLesson(data.modules, completedLessonsTyped);
-=======
       // Set course + modules + progress from server payload
       setCourseData({
         course: data.course,
@@ -1363,7 +1352,6 @@
 
       if (modules && modules.length > 0) {
         const firstIncompleteLesson = findFirstIncompleteLesson(modules, completedSet);
->>>>>>> 14365dd6
         if (firstIncompleteLesson) {
           console.log('🎯 Starting at lesson:', firstIncompleteLesson.lesson.title, 'in module:', firstIncompleteLesson.module.title);
           setCurrentLesson(firstIncompleteLesson.lesson);
@@ -1381,27 +1369,6 @@
     }
   };
 
-<<<<<<< HEAD
-  // Optimized: Fetch all completed lessons in one API call
-  const fetchCompletedLessons = async (modules: Module[]) => {
-    if (!courseId) return new Set<string>();
-    try {
-      const response = await fetch(`/api/courses/${courseId}/progress`, { cache: 'no-store' });
-      if (!response.ok) {
-        console.warn('Failed to fetch course progress:', response.status);
-        setCompletedLessons(new Set());
-        return new Set();
-      }
-      const data = await response.json();
-      const completed = new Set<string>(data.completedLessons || []);
-      setCompletedLessons(completed);
-      return completed;
-    } catch (error) {
-      console.error('Error fetching course progress:', error);
-      setCompletedLessons(new Set());
-      return new Set();
-    }
-=======
   // Log current lesson once when it changes (avoid per-render logging which can spam console)
   useEffect(() => {
     if (!currentLesson) return;
@@ -1428,7 +1395,6 @@
     const empty = new Set<string>();
     setCompletedLessons(empty);
     return empty;
->>>>>>> 14365dd6
   };
 
   const findFirstIncompleteLesson = (modules: Module[], completed: Set<string>) => {
